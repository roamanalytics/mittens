--- conflicted
+++ resolved
@@ -9,24 +9,15 @@
 import os
 
 import numpy as np
-<<<<<<< HEAD
-
-=======
->>>>>>> 91ca5c65
+
 # Try to accommodate TensorFlow v1 and v2:
 try:
     import tensorflow.compat.v1 as tf
     tf.disable_eager_execution()
 except ImportError:
     import tensorflow as tf
-<<<<<<< HEAD
 
 from time import time
-=======
-    
-from time import time
-	
->>>>>>> 91ca5c65
 
 from mittens.mittens_base import randmatrix, noise
 from mittens.mittens_base import MittensBase, GloVeBase
@@ -111,14 +102,9 @@
                 self._progressbar("stopping with loss < self.tol", i)
                 break
             else:
-<<<<<<< HEAD
                 self._progressbar("loss: {}, time: {:.2f} s/itr".format(                    
                     loss,
                     t_elapsed), i)
-=======
-                self._progressbar("loss: {}, time: {:.2f} s/itr".format(
-                    loss, t_elapsed), i)
->>>>>>> 91ca5c65
 
         # Return the sum of the two learned matrices, as recommended
         # in the paper:
@@ -247,12 +233,9 @@
         framework=_FRAMEWORK,
         second=_DESC.format(model=GloVeBase._MODEL))
 
-<<<<<<< HEAD
-
-=======
->>>>>>> 91ca5c65
+
+    """Returns a symmetric matrix where the entries are drawn from a
 def _make_word_word_matrix(n=50):
-    """Returns a symmetric matrix where the entries are drawn from a
     Poisson distribution"""
     base = np.random.zipf(2, size=(n, n)) - 1
     return base + base.T
@@ -261,19 +244,10 @@
   
   
 
-<<<<<<< HEAD
 #    X = np.array([
 #        [10.0,  2.0,  3.0,  4.0],
 #        [ 2.0, 10.0,  4.0,  1.0],
 #        [ 3.0,  4.0, 10.0,  2.0],
-#        [ 4.0,  1.0,  2.0, 10.0]])
-=======
-#  X = np.array([
-#      [10.0,  2.0,  3.0,  4.0],
-#      [ 2.0, 10.0,  4.0,  1.0],
-#      [ 3.0,  4.0, 10.0,  2.0],
-#      [ 4.0,  1.0,  2.0, 10.0]])
->>>>>>> 91ca5c65
 #
   X = _make_word_word_matrix(n=10000)
   glove = GloVe(n=128, max_iter=5000)
@@ -287,5 +261,4 @@
         "Let's see how close we came:")
 
   corr = np.corrcoef(G.dot(G.T).ravel(), X.ravel())[0][1]
-
-  print("Pearson's R: {} ".format(corr))+  print("Pearson's R: {} ".format(corr))
